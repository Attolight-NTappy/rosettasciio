--- conflicted
+++ resolved
@@ -347,17 +347,10 @@
 
     def parse_structure(key, group, value, _type, compression):
         try:
-<<<<<<< HEAD
             # Here we check if there are any signals in the container, as
             # casting a long list of signals to a numpy array takes a very long
             # time. So we check if there are any, and save numpy the trouble
-            if np.any([isinstance(t, Signal) for t in value]):
-=======
-            # Here we check if there are any signals in the container, as casting a long list of signals to a
-            # numpy array takes a very long time. So we check if there are any,
-            # and save numpy the trouble
             if np.any([isinstance(t, BaseSignal) for t in value]):
->>>>>>> 91241aed
                 tmp = np.array([[0]])
             else:
                 tmp = np.array(value)
