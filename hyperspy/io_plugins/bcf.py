--- conflicted
+++ resolved
@@ -878,12 +878,8 @@
                 self.available_indexes.append(int(i[-1]))
         self.def_index = min(self.available_indexes)
         header_byte_str = header_file.get_as_BytesIO_string().getvalue()
-<<<<<<< HEAD
+        hd_bt_str = fix_dec_patterns.sub(b'\\1.\\2', header_byte_str)
         self.header = HyperHeader(header_byte_str, self.available_indexes, instrument=instrument)
-=======
-        hd_bt_str = fix_dec_patterns.sub(b'\\1.\\2', header_byte_str)
-        self.header = HyperHeader(hd_bt_str, instrument=instrument)
->>>>>>> cf125cf2
         self.hypermap = {}
     
     def check_index_valid(self, index):
