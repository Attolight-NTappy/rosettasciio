# -*- coding: utf-8 -*-
# Copyright 2007-2016 The HyperSpy developers
#
# This file is part of  HyperSpy.
#
#  HyperSpy is free software: you can redistribute it and/or modify
# it under the terms of the GNU General Public License as published by
# the Free Software Foundation, either version 3 of the License, or
# (at your option) any later version.
#
#  HyperSpy is distributed in the hope that it will be useful,
# but WITHOUT ANY WARRANTY; without even the implied warranty of
# MERCHANTABILITY or FITNESS FOR A PARTICULAR PURPOSE.  See the
# GNU General Public License for more details.
#
# You should have received a copy of the GNU General Public License
# along with  HyperSpy.  If not, see <http://www.gnu.org/licenses/>.

import struct
from glob import glob
import os
import xml.etree.ElementTree as ET
try:
    from collections import OrderedDict
    ordict = True
except ImportError:
    ordict = False

import numpy as np
import traits.api as t

from hyperspy.misc.array_tools import sarray2dict
from hyperspy.misc.utils import DictionaryTreeBrowser

ser_extensions = ('ser', 'SER')
emi_extensions = ('emi', 'EMI')
# Plugin characteristics
# ----------------------
format_name = 'FEI TIA'
description = ''
full_support = False
# Recognised file extension
file_extensions = ser_extensions + emi_extensions
default_extension = 0

# Writing capabilities
writes = False
# ----------------------

data_types = {
    '1': '<u1',
    '2': '<u2',
    '3': '<u4',
    '4': '<i1',
    '5': '<i2',
    '6': '<i4',
    '7': '<f4',
    '8': '<f8',
    '9': '<c8',
    '10': '<c16',
}

XY_TAG_ID = 16706  # header contains XY calibration


def readLELong(file):
    """Read 4 bytes as *little endian* integer in file"""
    read_bytes = file.read(4)
    return struct.unpack('<L', read_bytes)[0]


def readLEShort(file):
    """Read 2 bytes as *little endian* integer in file"""
    read_bytes = file.read(2)
    return struct.unpack('<H', read_bytes)[0]


def dimension_array_dtype(n, DescriptionLength, UnitsLength):
    dt_list = [
        ("Dim-%s_DimensionSize" % n, ("<u4")),
        ("Dim-%s_CalibrationOffset" % n, "<f8"),
        ("Dim-%s_CalibrationDelta" % n, "<f8"),
        ("Dim-%s_CalibrationElement" % n, "<u4"),
        ("Dim-%s_DescriptionLength" % n, "<u4"),
        ("Dim-%s_Description" % n, (bytes, DescriptionLength)),
        ("Dim-%s_UnitsLength" % n, "<u4"),
        ("Dim-%s_Units" % n, (bytes, UnitsLength)),
    ]
    return dt_list


def get_lengths(file):
    file.seek(24, 1)
    description_length = readLELong(file)
    file.seek(description_length, 1)
    unit_length = readLELong(file)
    file.seek(unit_length, 1)
    return description_length, unit_length


def get_header_dtype_list(file):
    header_list = [
        ("ByteOrder", ("<u2")),
        ("SeriesID", "<u2"),
        ("SeriesVersion", "<u2"),
        ("DataTypeID", "<u4"),
        ("TagTypeID", "<u4"),
        ("TotalNumberElements", "<u4"),
        ("ValidNumberElements", "<u4"),
        ("OffsetArrayOffset", "<u4"),
        ("NumberDimensions", "<u4"),
    ]
    header = np.fromfile(file,
                         dtype=np.dtype(header_list),
                         count=1)
    # Go to the beginning of the dimension array section
    file.seek(30)
    for n in range(1, header["NumberDimensions"] + 1):
        description_length, unit_length = get_lengths(file)
        header_list += dimension_array_dtype(
            n, description_length, unit_length)
    file.seek(0)
    return header_list


def get_data_dtype_list(file, offset, record_by):
    if record_by == 'spectrum':
        file.seek(offset + 20)
        data_type = readLEShort(file)
        array_size = readLELong(file)
        header = [
            ("CalibrationOffset", ("<f8")),
            ("CalibrationDelta", "<f8"),
            ("CalibrationElement", "<u4"),
            ("DataType", "<u2"),
            ("ArrayLength", "<u4"),
            ("Array", (data_types[str(data_type)], array_size)),
        ]
    elif record_by == 'image':  # Untested
        file.seek(offset + 40)
        data_type = readLEShort(file)
        array_size_x = readLELong(file)
        array_size_y = readLELong(file)
        array_size = array_size_x * array_size_y
        header = [
            ("CalibrationOffsetX", ("<f8")),
            ("CalibrationDeltaX", "<f8"),
            ("CalibrationElementX", "<u4"),
            ("CalibrationOffsetY", ("<f8")),
            ("CalibrationDeltaY", "<f8"),
            ("CalibrationElementY", "<u4"),
            ("DataType", "<u2"),
            ("ArraySizeX", "<u4"),
            ("ArraySizeY", "<u4"),
            ("Array",
             (data_types[str(data_type)], (array_size_x, array_size_y))),
        ]
    return header


def get_data_tag_dtype_list(data_type_id):
    if data_type_id == XY_TAG_ID:
        header = [
            ("TagTypeID", ("<u2")),
            ("Unknown", ("<u2")),  # Not in Boothroyd description. = 0
            ("Time", "<u4"),   # The precision is one second...
            ("PositionX", "<f8"),
            ("PositionY", "<f8"),
        ]
    else:  # elif data_type_id == ?????, 16722?
        header = [
            ("TagTypeID", ("<u2")),
            # Not in Boothroyd description. = 0. Not tested.
            ("Unknown", ("<u2")),
            ("Time", "<u4"),   # The precision is one second...
        ]
    return header


def print_struct_array_values(struct_array):
    for key in struct_array.dtype.names:
        if not isinstance(struct_array[key], np.ndarray) or \
                np.array(struct_array[key].shape).sum() == 1:
            print("%s : %s" % (key, struct_array[key]))
        else:
            print("%s : Array" % key)


def guess_record_by(record_by_id):
    if record_by_id == 16672:
        return 'spectrum'
    else:
        return 'image'


def parse_ExperimentalDescription(et, dictree):
    dictree.add_node(et.tag)
    dictree = dictree[et.tag]
    for data in et.find(b"Root").findall(b"Data"):
        label = data.find(b"Label").text
        value = data.find(b"Value").text
        units = data.find(b"Unit").text
        item = label if not units else label + "_%s" % units
        value = float(value) if units else value
        dictree[item] = value


def parse_TrueImageHeaderInfo(et, dictree):
    dictree.add_node(et.tag)
    dictree = dictree[et.tag]
    et = ET.fromstring(et.text)
    for data in et.findall(b"Data"):
        dictree[data.find(b"Index").text] = float(data.find(b"Value").text)


def emixml2dtb(et, dictree):
    if et.tag == b"ExperimentalDescription":
        parse_ExperimentalDescription(et, dictree)
        return
    elif et.tag == b"TrueImageHeaderInfo":
        parse_TrueImageHeaderInfo(et, dictree)
        return
    if et.text:
        dictree[et.tag] = et.text
        return
    else:
        dictree.add_node(et.tag)
        for child in et:
            emixml2dtb(child, dictree[et.tag])


def emi_reader(filename, dump_xml=False, verbose=False, **kwds):
    # TODO: recover the tags from the emi file. It is easy: just look for
    # <ObjectInfo> and </ObjectInfo>. It is standard xml :)
    objects = get_xml_info_from_emi(filename)
    filename = os.path.splitext(filename)[0]
    if dump_xml is True:
        for i, obj in enumerate(objects):
            with open(filename + '-object-%s.xml' % i, 'w') as f:
                f.write(obj)

    ser_files = glob(filename + '_[0-9].ser')
    sers = []
    for f in ser_files:
        if verbose is True:
            print("Opening ", f)
        try:
            sers.append(ser_reader(f, objects))
        except IOError:  # Probably a single spectrum that we don't support
            continue

        index = int(os.path.splitext(f)[0].split("_")[-1]) - 1
        op = DictionaryTreeBrowser(sers[-1]['original_metadata'])
        emixml2dtb(ET.fromstring(objects[index]), op)
        sers[-1]['original_metadata'] = op.as_dictionary()
    return sers


def file_reader(filename, *args, **kwds):
    ext = os.path.splitext(filename)[1][1:]
    if ext in ser_extensions:
        return [ser_reader(filename, *args, **kwds), ]
    elif ext in emi_extensions:
        return emi_reader(filename, *args, **kwds)


def load_ser_file(filename, verbose=False):
    if verbose:
        print("Opening the file: ", filename)
    with open(filename, 'rb') as f:
        header = np.fromfile(f,
                             dtype=np.dtype(get_header_dtype_list(f)),
                             count=1)
        if verbose is True:
            print("Extracting the information")
            print("\n")
            print("Header info:")
            print("------------")
            print_struct_array_values(header[0])

        if header['ValidNumberElements'] == 0:
            raise IOError(
                "The file does not contains valid data. "
                "If it is a single spectrum, the data is contained in the  "
                ".emi file but HyperSpy cannot currently extract this information.")

        # Read the first element of data offsets
        f.seek(header["OffsetArrayOffset"][0])
        data_offsets = readLELong(f)
        data_dtype_list = get_data_dtype_list(
            f,
            data_offsets,
            guess_record_by(header['DataTypeID']))
        tag_dtype_list = get_data_tag_dtype_list(header['TagTypeID'])
        f.seek(data_offsets)
        data = np.fromfile(f,
                           dtype=np.dtype(data_dtype_list + tag_dtype_list),
                           count=header["TotalNumberElements"])
        if verbose is True:
            print("\n")
            print("Data info:")
            print("----------")
            print_struct_array_values(data[0])
    return header, data


def get_xml_info_from_emi(emi_file):
    with open(emi_file, 'rb') as f:
        tx = f.read()
    objects = []
    i_start = 0
    while i_start != -1:
        i_start += 1
        i_start = tx.find(b'<ObjectInfo>', i_start)
        i_end = tx.find(b'</ObjectInfo>', i_start)
        objects.append(tx[i_start:i_end + 13].decode('utf-8'))
    return objects[:-1]


def get_calibration_from_position(position):
    """Compute the size, scale and offset of a linear axis from coordinates.

    This function assumes rastering on a regular grid for the full size of
    each dimension before rastering over another one. Fox example: a11, a12,
    a13, a21, a22, a23 for a 2x3 grid.

    Parameters
    ----------
    position: numpy array.
        Position coordinates of the axis. Normally as in PositionX/Y of the
        ser file.

    Returns
    -------
    axis_attr: dictionary with `size`, `scale`, `offeset` keys.

    """
    offset = position[0]
    for i, x in enumerate(position):
        if x != position[0]:
            break
    if i == len(position) - 1:
        # No scanning over this axis
        scale = 0
        size = 0
    else:
        scale = x - position[0]
        if i == 1:  # Rastering over this dimension first
            for j, x in enumerate(position[1:]):
                if x == position[0]:
                    break
            size = j + 1
        else:  # Second rastering dimension
            size = len(position) / i
    axis_attr = {"size": size, "scale": scale, "offset": offset}
    return axis_attr


def get_axes_from_position(header, data):
    array_shape = []
    axes = []
    array_size = int(header["ValidNumberElements"])
    if data["TagTypeID"][0] == XY_TAG_ID:
        xcal = get_calibration_from_position(data["PositionX"])
        ycal = get_calibration_from_position(data["PositionY"])
        if xcal["size"] == 0 and ycal["size"] != 0:
            # Vertical line scan
            axes.append({
                'name': "x",
                'units': "meters",
                'index_in_array': 0,
            })
            axes[-1].update(xcal)
            array_shape.append(axes[-1]["size"])

        elif xcal["size"] != 0 and ycal["size"] == 0:
            # Horizontal line scan
            axes.append({
                'name': "y",
                'units': "meters",
                'index_in_array': 0,
            })
            axes[-1].update(ycal)
            array_shape.append(axes[-1]["size"])

        elif xcal["size"] * ycal["size"] == array_size:
            # Image
            axes.append({
                'name': "y",
                'units': "meters",
                'index_in_array': 0,
            })
            axes[-1].update(ycal)
            array_shape.append(axes[-1]["size"])
            axes.append({
                'name': "x",
                'units': "meters",
                'index_in_array': 1,
            })
            axes[-1].update(xcal)
            array_shape.append(axes[-1]["size"])
        elif xcal["size"] == ycal["size"] == array_size:
            # Oblique line scan
            scale = np.sqrt(xcal["scale"] ** 2 + ycal["scale"] ** 2)
            axes.append({
                'name': "x",
                'units': "meters",
                'index_in_array': 0,
                "offset": 0,
                "scale": scale,
                "size": xcal["size"]
            })
            array_shape.append(axes[-1]["size"])
        else:
            raise IOError
    else:
        array_shape = [header["ValidNumberElements"]]
        axes.append({
            'name': "Unknown dimension",
            'offset': 0,
            'scale': 1,
            'units': "",
            'size': header["ValidNumberElements"],
            'index_in_array': 0
        })
    return array_shape, axes


def ser_reader(filename, objects=None, verbose=False, *args, **kwds):
    """Reads the information from the file and returns it in the HyperSpy
    required format.

    """

    header, data = load_ser_file(filename, verbose=verbose)
    record_by = guess_record_by(header['DataTypeID'])
    ndim = int(header['NumberDimensions'])
    if record_by == 'spectrum':
        if ndim == 0 and header["ValidNumberElements"] != 0:
            # The calibration of the axes are not stored in the header.
            # We try to guess from the position coordinates.
            array_shape, axes = get_axes_from_position(header=header,
                                                       data=data)
        else:
<<<<<<< HEAD
            # The spatial dimensions are stored in C order i.e. ..., Y, X
            order = "C"
        # Extra dimensions
        for i in range(ndim):
            if i == ndim - 1:
                name = 'x'
            elif i == ndim - 2:
                name = 'y'
            else:
                name = t.Undefined
            idim = 1 + i if order == "C" else ndim - i
            axes.append({
                'name': name,
                'offset': header['Dim-%i_CalibrationOffset' % idim][0],
                'scale': header['Dim-%i_CalibrationDelta' % idim][0],
                'units': header['Dim-%i_Units' % idim][0].decode('utf-8'),
                'size': header['Dim-%i_DimensionSize' % idim][0],
                'index_in_array': i
            })
            array_shape[i] = \
                header['Dim-%i_DimensionSize' % idim][0]
        # FEI seems to use the international system of units (SI) for the
        # spatial scale. However, we prefer to work in nm
        for axis in axes:
            if axis['units'] == 'meters':
                axis['units'] = 'nm'
                axis['scale'] *= 10 ** 9
=======
            axes = []
            array_shape = [None, ] * int(ndim)
            if len(data['PositionY']) > 1 and \
                    (data['PositionY'][0] == data['PositionY'][1]):
                # The spatial dimensions are stored in F order i.e. X, Y, ...
                order = "F"
            else:
                # The spatial dimensions are stored in C order i.e. ..., Y, X
                order = "C"
            # Extra dimensions
            for i in xrange(ndim):
                if i == ndim - 1:
                    name = 'x'
                elif i == ndim - 2:
                    name = 'y'
                else:
                    name = t.Undefined
                idim = 1 + i if order == "C" else ndim - i
                axes.append({
                    'name': name,
                    'offset': header['Dim-%i_CalibrationOffset' % idim][0],
                    'scale': header['Dim-%i_CalibrationDelta' % idim][0],
                    'units': header['Dim-%i_Units' % idim][0],
                    'size': header['Dim-%i_DimensionSize' % idim][0],
                    'index_in_array': i
                })
                array_shape[i] = \
                    header['Dim-%i_DimensionSize' % idim][0]
>>>>>>> d77498a5

        # Spectral dimension
        axes.append({
            'offset': data['CalibrationOffset'][0],
            'scale': data['CalibrationDelta'][0],
            'size': data['ArrayLength'][0],
            'index_in_array': header['NumberDimensions'][0]
        })

        # FEI seems to use the international system of units (SI) for the
        # energy scale (eV).
        axes[-1]['units'] = 'eV'
        axes[-1]['name'] = 'Energy'

        array_shape.append(data['ArrayLength'][0])

    elif record_by == 'image':
        # Extra dimensions
<<<<<<< HEAD
        for i in range(ndim):
            if header['Dim-%i_DimensionSize' % (i + 1)][0] != 1:
                axes.append({
                    'offset': header['Dim-%i_CalibrationOffset' % (i + 1)][0],
                    'scale': header['Dim-%i_CalibrationDelta' % (i + 1)][0],
                    'units': header['Dim-%i_Units' % (i + 1)][0].decode(
                        'utf-8'),
                    'size': header['Dim-%i_DimensionSize' % (i + 1)][0],
                })
            array_shape.append(header['Dim-%i_DimensionSize' % (i + 1)][0])
=======
        if ndim == 0 and header["ValidNumberElements"] != 0:
            # The calibration of the axes are not stored in the header.
            # We try to guess from the position coordinates.
            array_shape, axes = get_axes_from_position(header=header,
                                                       data=data)
        else:
            axes = []
            array_shape = []
            for i in xrange(ndim):
                if header['Dim-%i_DimensionSize' % (i + 1)][0] != 1:
                    axes.append({
                        'offset': header[
                            'Dim-%i_CalibrationOffset' % (i + 1)][0],
                        'scale': header[
                            'Dim-%i_CalibrationDelta' % (i + 1)][0],
                        'units': header['Dim-%i_Units' % (i + 1)][0],
                        'size': header['Dim-%i_DimensionSize' % (i + 1)][0],
                    })
                array_shape.append(header['Dim-%i_DimensionSize' % (i + 1)][0])
>>>>>>> d77498a5
        # Y axis
        axes.append({
            'name': 'y',
            'offset': data['CalibrationOffsetY'][0] -
            data['CalibrationElementY'][0] * data['CalibrationDeltaY'][0],
            'scale': data['CalibrationDeltaY'][0],
            'units': 'meters',
            'size': data['ArraySizeY'][0],
        })
        array_shape.append(data['ArraySizeY'][0])

        # X axis
        axes.append({
            'name': 'x',
            'offset': data['CalibrationOffsetX'][0] -
            data['CalibrationElementX'][0] * data['CalibrationDeltaX'][0],
            'scale': data['CalibrationDeltaX'][0],
            'size': data['ArraySizeX'][0],
            'units': 'meters',
        })
        array_shape.append(data['ArraySizeX'][0])
    # FEI seems to use the international system of units (SI) for the
    # spatial scale. However, we prefer to work in nm
    for axis in axes:
        if axis['units'] == 'meters':
            axis['units'] = 'nm'
            axis['scale'] *= 10 ** 9

    # If the acquisition stops before finishing the job, the stored file will
    # report the requested size even though no values are recorded. Therefore if
    # the shapes of the retrieved array does not match that of the data
    # dimensions we must fill the rest with zeros or (better) nans if the dtype
    # is float
    if np.cumprod(array_shape)[-1] != np.cumprod(data['Array'].shape)[-1]:
        dc = np.zeros(np.cumprod(array_shape)[-1],
                      dtype=data['Array'].dtype)
        if dc.dtype is np.dtype('f') or dc.dtype is np.dtype('f8'):
            dc[:] = np.nan
        dc[:data['Array'].ravel().shape[0]] = data['Array'].ravel()
    else:
        dc = data['Array']

    dc = dc.reshape(array_shape)
    if record_by == 'image':
        dc = dc[..., ::-1, :]
    if ordict:
        original_metadata = OrderedDict()
    else:
        original_metadata = {}
    header_parameters = sarray2dict(header)
    sarray2dict(data, header_parameters)
    if len(axes) != len(dc.shape):
        dc = dc.squeeze()
    if len(axes) != len(dc.shape):
        raise IOError("Please report this issue to the HyperSpy developers.")
    # We remove the Array key to save memory avoiding duplication
    del header_parameters['Array']
    original_metadata['ser_header_parameters'] = header_parameters
    dictionary = {
        'data': dc,
        'metadata': {
            'General': {
                'original_filename': os.path.split(filename)[1]},
            "Signal": {
                'signal_type': "",
                'record_by': record_by,
            },
        },
        'axes': axes,
        'original_metadata': original_metadata,
        'mapping': mapping}
    return dictionary


def get_mode(mode):
    if "STEM" in mode:
        return "STEM"
    else:
        return "TEM"


def get_degree(value):
    return np.degrees(float(value))


mapping = {
    "ObjectInfo.ExperimentalDescription.High_tension_kV": (
        "Acquisition_instrument.TEM.beam_energy",
        None),
    "ObjectInfo.ExperimentalDescription.Microscope": (
        "Acquisition_instrument.TEM.microscope",
        None),
    "ObjectInfo.ExperimentalDescription.Mode": (
        "Acquisition_instrument.TEM.acquisition_mode",
        get_mode),
    "ObjectInfo.ExperimentalConditions.MicroscopeConditions.Tilt1": (
        "Acquisition_instrument.TEM.tilt_stage",
        get_degree),
}<|MERGE_RESOLUTION|>--- conflicted
+++ resolved
@@ -442,35 +442,6 @@
             array_shape, axes = get_axes_from_position(header=header,
                                                        data=data)
         else:
-<<<<<<< HEAD
-            # The spatial dimensions are stored in C order i.e. ..., Y, X
-            order = "C"
-        # Extra dimensions
-        for i in range(ndim):
-            if i == ndim - 1:
-                name = 'x'
-            elif i == ndim - 2:
-                name = 'y'
-            else:
-                name = t.Undefined
-            idim = 1 + i if order == "C" else ndim - i
-            axes.append({
-                'name': name,
-                'offset': header['Dim-%i_CalibrationOffset' % idim][0],
-                'scale': header['Dim-%i_CalibrationDelta' % idim][0],
-                'units': header['Dim-%i_Units' % idim][0].decode('utf-8'),
-                'size': header['Dim-%i_DimensionSize' % idim][0],
-                'index_in_array': i
-            })
-            array_shape[i] = \
-                header['Dim-%i_DimensionSize' % idim][0]
-        # FEI seems to use the international system of units (SI) for the
-        # spatial scale. However, we prefer to work in nm
-        for axis in axes:
-            if axis['units'] == 'meters':
-                axis['units'] = 'nm'
-                axis['scale'] *= 10 ** 9
-=======
             axes = []
             array_shape = [None, ] * int(ndim)
             if len(data['PositionY']) > 1 and \
@@ -481,7 +452,7 @@
                 # The spatial dimensions are stored in C order i.e. ..., Y, X
                 order = "C"
             # Extra dimensions
-            for i in xrange(ndim):
+            for i in range(ndim):
                 if i == ndim - 1:
                     name = 'x'
                 elif i == ndim - 2:
@@ -493,13 +464,12 @@
                     'name': name,
                     'offset': header['Dim-%i_CalibrationOffset' % idim][0],
                     'scale': header['Dim-%i_CalibrationDelta' % idim][0],
-                    'units': header['Dim-%i_Units' % idim][0],
+                    'units': header['Dim-%i_Units' % idim][0].decode('utf-8'),
                     'size': header['Dim-%i_DimensionSize' % idim][0],
                     'index_in_array': i
                 })
                 array_shape[i] = \
                     header['Dim-%i_DimensionSize' % idim][0]
->>>>>>> d77498a5
 
         # Spectral dimension
         axes.append({
@@ -518,18 +488,6 @@
 
     elif record_by == 'image':
         # Extra dimensions
-<<<<<<< HEAD
-        for i in range(ndim):
-            if header['Dim-%i_DimensionSize' % (i + 1)][0] != 1:
-                axes.append({
-                    'offset': header['Dim-%i_CalibrationOffset' % (i + 1)][0],
-                    'scale': header['Dim-%i_CalibrationDelta' % (i + 1)][0],
-                    'units': header['Dim-%i_Units' % (i + 1)][0].decode(
-                        'utf-8'),
-                    'size': header['Dim-%i_DimensionSize' % (i + 1)][0],
-                })
-            array_shape.append(header['Dim-%i_DimensionSize' % (i + 1)][0])
-=======
         if ndim == 0 and header["ValidNumberElements"] != 0:
             # The calibration of the axes are not stored in the header.
             # We try to guess from the position coordinates.
@@ -538,18 +496,18 @@
         else:
             axes = []
             array_shape = []
-            for i in xrange(ndim):
+            for i in range(ndim):
                 if header['Dim-%i_DimensionSize' % (i + 1)][0] != 1:
                     axes.append({
                         'offset': header[
                             'Dim-%i_CalibrationOffset' % (i + 1)][0],
                         'scale': header[
                             'Dim-%i_CalibrationDelta' % (i + 1)][0],
-                        'units': header['Dim-%i_Units' % (i + 1)][0],
+                        'units': header['Dim-%i_Units' % (i + 1)][0].decode(
+                            'utf-8'),
                         'size': header['Dim-%i_DimensionSize' % (i + 1)][0],
                     })
                 array_shape.append(header['Dim-%i_DimensionSize' % (i + 1)][0])
->>>>>>> d77498a5
         # Y axis
         axes.append({
             'name': 'y',
@@ -581,8 +539,8 @@
     # If the acquisition stops before finishing the job, the stored file will
     # report the requested size even though no values are recorded. Therefore if
     # the shapes of the retrieved array does not match that of the data
-    # dimensions we must fill the rest with zeros or (better) nans if the dtype
-    # is float
+    # dimensions we must fill the rest with zeros or (better) nans if the
+    # dtype is float
     if np.cumprod(array_shape)[-1] != np.cumprod(data['Array'].shape)[-1]:
         dc = np.zeros(np.cumprod(array_shape)[-1],
                       dtype=data['Array'].dtype)
