# -*- coding: utf-8 -*-
# Copyright 2007-2022 The HyperSpy developers
#
# This file is part of HyperSpy.
#
# HyperSpy is free software: you can redistribute it and/or modify
# it under the terms of the GNU General Public License as published by
# the Free Software Foundation, either version 3 of the License, or
# (at your option) any later version.
#
# HyperSpy is distributed in the hope that it will be useful,
# but WITHOUT ANY WARRANTY; without even the implied warranty of
# MERCHANTABILITY or FITNESS FOR A PARTICULAR PURPOSE. See the
# GNU General Public License for more details.
#
# You should have received a copy of the GNU General Public License
# along with HyperSpy. If not, see <https://www.gnu.org/licenses/#GPL>.

import csv
from datetime import datetime, timedelta
from dateutil import parser
import logging
import os
from packaging.version import Version
import re
import warnings

import numpy as np
from tifffile import imwrite, TiffFile, TIFF
<<<<<<< HEAD
from tifffile import __version__ as tiffversion
import traits.api as t
=======
import tifffile
>>>>>>> 20899e62

from rsciio.utils.tools import DTBox, _UREG
from rsciio.utils.date_time_tools import get_date_time_from_metadata


_logger = logging.getLogger(__name__)


axes_label_codes = {
    'X': "width",
    'Y': "height",
    'S': "sample",
    'P': "plane",
    'I': "image series",
    'Z': "depth",
    'C': "color|em-wavelength|channel",
    'E': "ex-wavelength|lambda",
    'T': "time",
    'R': "region|tile",
    'A': "angle",
    'F': "phase",
    'H': "lifetime",
    'L': "exposure",
    'V': "event",
    'Q': None,
    '_': None}


def file_writer(filename, signal, export_scale=True, extratags=[], **kwds):
    """Writes data to tif using Christoph Gohlke's tifffile library

    Parameters
    ----------
    filename: str
    signal: a BaseSignal instance
    export_scale: bool
        default: True
        Export the scale and the units (compatible with DM and ImageJ) to
        appropriate tags.
    """

    data = signal['data']
    photometric = "MINISBLACK"
    try:
        # HyperSpy uses struct arrays to store RGBA data
        from hyperspy.misc import rgb_tools
        if rgb_tools.is_rgbx(data):
            data = rgb_tools.rgbx2regular_array(data)
            photometric = "RGB"
    except ImportError:
        pass
    if 'description' in kwds.keys() and export_scale:
        kwds.pop('description')
        _logger.warning(
            "Description and export scale cannot be used at the same time, "
            "because it is incompability with the 'ImageJ' tiff format")
    if export_scale:
        kwds.update(_get_tags_dict(signal, extratags=extratags))
        _logger.debug(f"kwargs passed to tifffile.py imsave: {kwds}")

        if 'metadata' not in kwds.keys():
            # Because we write the calibration to the ImageDescription tag
            # for imageJ, we need to disable tiffile from also writing JSON
            # metadata if not explicitely requested
            # (https://github.com/cgohlke/tifffile/issues/21)
            kwds['metadata'] = None

    if signal['metadata']['General'].get('date'):
        dt = get_date_time_from_metadata(
            signal['metadata'], formatting='datetime'
            )
        kwds['datetime'] = dt

    imwrite(filename,
            data,
            software="hyperspy",
            photometric=photometric,
            **kwds)


def file_reader(filename, force_read_resolution=False, lazy=False, **kwds):
    """
    Read data from tif files using Christoph Gohlke's tifffile library.
    The units and the scale of images saved with ImageJ or Digital
    Micrograph is read. There is limited support for reading the scale of
    files created with Zeiss and FEI SEMs.

    Parameters
    ----------
    filename: str
        Name of the file to read
    force_read_resolution: bool
        Force reading the x_resolution, y_resolution and the resolution_unit
        of the tiff tags.
        See http://www.awaresystems.be/imaging/tiff/tifftags/resolutionunit.html
        Default is False.
    lazy : bool
        Load the data lazily. Default is False
    **kwds, optional
    """
    tmp = kwds.pop('hamamatsu_streak_axis_type', None)


    with TiffFile(filename, **kwds) as tiff:
        if tmp is not None:
            kwds.update({'hamamatsu_streak_axis_type': tmp})
        dict_list = [_read_serie(tiff, serie, filename, force_read_resolution,
                                 lazy=lazy, **kwds) for serie in tiff.series]

    return dict_list


def _order_axes_by_name(names: list, scales: dict, offsets: dict, units: dict):
    """order axes by names in lists"""
    scales_new = [1.0] * len(names)
    offsets_new = [0.0] * len(names)
    units_new = [None] * len(names)
    for i, name in enumerate(names):
        if name == 'height':
            scales_new[i] = scales['x']
            offsets_new[i] = offsets['x']
            units_new[i] = units['x']
        elif name == 'width':
            scales_new[i] = scales['y']
            offsets_new[i] = offsets['y']
            units_new[i] = units['y']
        elif name in ['depth', 'image series', 'time']:
            scales_new[i] = scales['z']
            offsets_new[i] = offsets['z']
            units_new[i] = units['z']
    return scales_new, offsets_new, units_new


def _build_axes_dictionaries(shape, names=None, scales=None, offsets=None,
                             units=None):
    """Build axes dictionaries from a set of lists"""
    if names is None:
        names = [""] * len(shape)
    if scales is None:
        scales = [1.0] * len(shape)
    if scales is None:
        scales = [0.0] * len(shape)
    if units is None:
        scales = [None] * len(shape)

    axes = [{'size': size, 'name': str(name), 'scale': scale, 'offset': offset, 'units': unit}
            for size, name, scale, offset, unit in zip(shape, names, scales, offsets, units)]
    return axes


def _read_serie(tiff, serie, filename, force_read_resolution=False,
                lazy=False, memmap=None, RGB_as_structured_array=True,
                **kwds):
    axes = serie.axes
    page = serie.pages[0]
    if hasattr(serie, 'shape'):
        shape = serie.shape
        dtype = serie.dtype
    else:
        shape = serie['shape']
        dtype = serie['dtype']

    is_rgb = page.photometric == TIFF.PHOTOMETRIC.RGB and RGB_as_structured_array
    _logger.debug("Is RGB: %s" % is_rgb)
    if is_rgb:
        axes = axes[:-1]
        names = ['R', 'G', 'B', 'A']
        lastshape = shape[-1]
        dtype = np.dtype({'names': names[:lastshape],
                          'formats': [dtype] * lastshape})
        shape = shape[:-1]

    if Version(tiffversion) >= Version("2020.2.16"):
        op = {tag.name: tag.value for tag in page.tags}
    else:
        op = {key: tag.value for key, tag in page.tags.items()}

    names = [axes_label_codes[axis] for axis in axes]

    _logger.debug('Tiff tags list: %s' % op)
    _logger.debug("Photometric: %s" % op['PhotometricInterpretation'])
    _logger.debug('is_imagej: {}'.format(page.is_imagej))

    try:
        axes = _parse_scale_unit(tiff, page, op, shape, force_read_resolution, names, **kwds)
    except BaseException:
        _logger.info("Scale and units could not be imported")
        axes = _build_axes_dictionaries(shape, names)

    md = {'General': {'original_filename': os.path.split(filename)[1]},
           'Signal': {'signal_type': "", 'record_by': "image" }}

    if 'DateTime' in op:
        dt = None
        try:
            dt = datetime.strptime(op['DateTime'], "%Y:%m:%d %H:%M:%S")
        except:
            try:
                if 'ImageDescription' in op:
                    # JEOL SightX.
                    _dt = op['ImageDescription']['DateTime']
                    md['General']['date'] = _dt[0:10]
                    # 1 extra digit for millisec should be removed
                    md['General']['time'] = _dt[11:26]
                    md['General']['time_zone'] = _dt[-6:]
                    dt = None
                else:
                    dt = datetime.strptime(op['DateTime'], "%Y/%m/%d %H:%M")
            except:
                _logger.info("Date/Time is invalid : " + op['DateTime'])
        if dt is not None:
            md['General']['date'] = dt.date().isoformat()
            md['General']['time'] = dt.time().isoformat()

    #Get the digital micrograph intensity axis
    if _is_digital_micrograph(op):
        intensity_axis = _intensity_axis_digital_micrograph(op)
    else:
        intensity_axis = {}

    if 'units' in intensity_axis:
        md['Signal']['quantity'] = intensity_axis['units']
    if 'scale' in intensity_axis and 'offset' in intensity_axis:
        dic = {'gain_factor': intensity_axis['scale'],
               'gain_offset': intensity_axis['offset']}
        md['Signal']['Noise_properties'] = {'Variance_linear_model': dic}

    data_args = serie, is_rgb
    if lazy:
        from dask import delayed
        from dask.array import from_delayed
        memmap = 'memmap'
        val = delayed(_load_data, pure=True)(*data_args, memmap=memmap, **kwds)
        dc = from_delayed(val, dtype=dtype, shape=shape)
        # TODO: maybe just pass the memmap from tiffile?
    else:
        dc = _load_data(*data_args, memmap=memmap, **kwds)

    if _is_streak_hamamatsu(op):
        op.update({'ImageDescriptionParsed': _get_hamamatsu_streak_description(tiff, op)})

    metadata_mapping = get_metadata_mapping(page, op)
    if 'SightX_Notes' in op:
        md['General']['title'] = op['SightX_Notes']
    return {'data': dc,
            'original_metadata': op,
            'axes': axes,
            'metadata': md,
            'mapping': metadata_mapping,
            }


def _load_data(serie, is_rgb, sl=None, memmap=None, **kwds):
    dc = serie.asarray(out=memmap)
    _logger.debug("data shape: {0}".format(dc.shape))
    if is_rgb:
        try:
            from hyperspy.misc import rgb_tools
            dc = rgb_tools.regular_array2rgbx(dc)
        except ImportError:
            raise ValueError(
                "Converting RGB to structured array requires hyperspy."
                )
    if sl is not None:
        dc = dc[tuple(sl)]
    return dc


def _axes_defaults():
    """Get default axes dictionaries, with offsets and scales"""
    axes_labels = ['x', 'y', 'z']
    scales = {axis: 1.0 for axis in axes_labels}
    offsets = {axis: 0.0 for axis in axes_labels}
    units = {axis: None for axis in axes_labels}

    return scales, offsets, units


def _is_force_readable(op, force_read_resolution) -> bool:
    return force_read_resolution and 'ResolutionUnit' in op and 'XResolution' in op


def _axes_force_read(op, shape, names):
    scales, offsets, units = _axes_defaults()
    res_unit_tag = op['ResolutionUnit']
    if res_unit_tag != TIFF.RESUNIT.NONE:
        _logger.debug("Resolution unit: %s" % res_unit_tag)
        scales['x'], scales['y'] = _get_scales_from_x_y_resolution(op)
        # conversion to µm:
        if res_unit_tag == TIFF.RESUNIT.INCH:
            for key in ['x', 'y']:
                units[key] = 'µm'
                scales[key] = scales[key] * 25400
        elif res_unit_tag == TIFF.RESUNIT.CENTIMETER:
            for key in ['x', 'y']:
                units[key] = 'µm'
                scales[key] = scales[key] * 10000

    scales, offsets, units = _order_axes_by_name(names, scales, offsets, units)

    axes = _build_axes_dictionaries(shape, names, scales, offsets, units)

    return axes


def _is_fei(tiff) -> bool:
    return 'fei' in tiff.flags


def _axes_fei(tiff, op, shape, names):
    _logger.debug("Reading FEI tif metadata")

    scales, offsets, units = _axes_defaults()

    op['fei_metadata'] = tiff.fei_metadata
    try:
        del op['FEI_HELIOS']
    except KeyError:
        del op['FEI_SFEG']
    try:
        scales['x'] = float(op['fei_metadata']['Scan']['PixelWidth'])
        scales['y'] = float(op['fei_metadata']['Scan']['PixelHeight'])
        units.update({'x': 'm', 'y': 'm'})
    except KeyError:
        _logger.debug("No 'Scan' information found in FEI metadata; attempting to get pixel size "
                        "from 'IRBeam' metadata")
        try:
            scales['x'] = float(op['fei_metadata']['IRBeam']['HFW']) / float(op['fei_metadata']['Image']['ResolutionX'])
            scales['y'] = float(op['fei_metadata']['IRBeam']['VFW']) / float(op['fei_metadata']['Image']['ResolutionY'])
            units.update({'x': 'm', 'y': 'm'})
        except KeyError:
            _logger.warning("Could not determine pixel size; resulting Signal will not be calibrated")

    scales, offsets, units = _order_axes_by_name(names, scales, offsets, units)

    axes = _build_axes_dictionaries(shape, names, scales, offsets, units)

    return axes


def _is_zeiss(tiff) -> bool:
    return 'sem' in tiff.flags


def _axes_zeiss(tiff, op, shape, names):
    _logger.debug("Reading Zeiss tif pixel_scale")
    scales, offsets, units = _axes_defaults()
    # op['CZ_SEM'][''] is containing structure of primary
    # not described SEM parameters in SI units.
    # tifffiles returns flattened version of the structure (as tuple)
    # and the scale in it is at index 3.
    # The scale is tied with physical display and needs to be multiplied
    # with factor, which is the 1024 (1k) divide by horizontal pixel n.
    # CZ_SEM tiff can contain resolution of lesser precision
    # in the described tags as 'ap_image_pixel_size' and/or
    # 'ap_pixel_size', which depending from ZEISS software version
    # can be absent and thus is not used here.
    scale_in_m = op['CZ_SEM'][''][3] * 1024 / tiff.pages[0].shape[1]
    scales.update({'x': scale_in_m, 'y': scale_in_m})
    units.update({'x': 'm', 'y': 'm'})

    scales, offsets, units = _order_axes_by_name(names, scales, offsets, units)

    axes = _build_axes_dictionaries(shape, names, scales, offsets, units)

    return axes
    # return scales, offsets, units, intensity_axis


def _is_tvips(tiff) -> bool:
    return 'tvips' in tiff.flags


def _axes_tvips(tiff, op, shape, names):
    _logger.debug("Reading TVIPS tif metadata")

    scales, offsets, units = _axes_defaults()

    if 'PixelSizeX' in op['TVIPS'] and 'PixelSizeY' in op['TVIPS']:
        _logger.debug("getting TVIPS scale from PixelSizeX")
        scales['x'] = op['TVIPS']['PixelSizeX']
        scales['y'] = op['TVIPS']['PixelSizeY']
        units.update({'x': 'nm', 'y': 'nm'})
    else:
        _logger.debug("getting TVIPS scale from XYResolution")
        scales['x'], scales['y'] = _get_scales_from_x_y_resolution(
            op, factor=1e-2)
        units.update({'x': 'm', 'y': 'm'})

    scales, offsets, units = _order_axes_by_name(names, scales, offsets, units)

    axes = _build_axes_dictionaries(shape, names, scales, offsets, units)

    return axes


def _is_olympus_sis(page) -> bool:
    return page.is_sis


def _axes_olympus_sis(page, tiff, op, shape, names):
    _logger.debug("Reading Olympus SIS tif metadata")
    scales, offsets, units = _axes_defaults()

    sis_metadata = {}
    for tag_number in [33471, 33560]:
        try:
            sis_metadata = page.tags[tag_number].value
        except Exception:
            pass
    op['Olympus_SIS_metadata'] = sis_metadata
    scales['x'] = round(float(sis_metadata['pixelsizex']), 15)
    scales['y'] = round(float(sis_metadata['pixelsizey']), 15)
    units.update({'x': 'm', 'y': 'm'})

    scales, offsets, units = _order_axes_by_name(names, scales, offsets, units)

    axes = _build_axes_dictionaries(shape, names, scales, offsets, units)

    return axes


def _is_jeol_sightx(op) -> bool:
    return op.get('Make', None) == "JEOL Ltd."


def _axes_jeol_sightx(tiff, op, shape, names):
    # convert xml text to dictionary of tiff op['ImageDescription']
    # convert_xml_to_dict need to remove white spaces before decoding XML
    scales, offsets, units = _axes_defaults()

    jeol_xml = ''.join([line.strip(" \r\n\t\x01\x00") for line in op['ImageDescription'].split('\n')])
    from rsciio.utils.tools import convert_xml_to_dict
    jeol_dict = convert_xml_to_dict(jeol_xml)
    op['ImageDescription'] = jeol_dict['TemReporter']
    eos = op["ImageDescription"]["Eos"]["EosMode"]
    illumi = op["ImageDescription"]["IlluminationSystem"]
    imaging = op["ImageDescription"]["ImageFormingSystem"]

    # TEM/STEM
    is_STEM = eos == "modeASID"
    mode_strs = []
    mode_strs.append("STEM" if is_STEM else "TEM")
    mode_strs.append(illumi["ImageField"][4:])  # Bright Fiels?
    if is_STEM:
        mode_strs.append(imaging["ScanningImageFormingMode"][4:])
    else:
        mode_strs.append(imaging["ImageFormingMode"][4:])
    mode_strs.append(imaging["SelectorString"])  # Mag / Camera Length
    op["SightX_Notes"] = ", ".join(mode_strs)

    res_unit_tag = op['ResolutionUnit']
    if res_unit_tag == TIFF.RESUNIT.INCH:
        scale = 0.0254  # inch/m
    else:
        scale = 0.01  # tiff scaling, cm/m
    # TEM - MAG
    if (eos == "eosTEM") and (imaging["ModeString"] == "MAG"):
        mag = float(imaging["SelectorValue"])
        scales['x'], scales['y'] = _get_scales_from_x_y_resolution(op, factor=scale / mag * 1e9)
        units = {"x": "nm", "y": "nm", "z": "nm"}
    # TEM - DIFF
    elif (eos == "eosTEM") and (imaging["ModeString"] == "DIFF"):
        def wave_len(ht):
            import scipy.constants as constants
            momentum = 2 * constants.m_e * constants.elementary_charge * ht * \
                (1 + constants.elementary_charge * ht / (2 * constants.m_e * constants.c ** 2))
            return constants.h / np.sqrt(momentum)

        camera_len = float(imaging["SelectorValue"])
        ht = float(op["ImageDescription"]["ElectronGun"]["AccelerationVoltage"])
        if imaging["SelectorUnitString"] == "mm":  # convert to "m"
            camera_len /= 1000
        elif imaging["SelectorUnitString"] == "cm":  # convert to "m"
            camera_len /= 100
        scale /= camera_len * wave_len(ht) * 1e9  # in nm
        scales['x'], scales['y'] = _get_scales_from_x_y_resolution(op, factor=scale)
        units = {"x": "1 / nm", "y": "1 / nm", "z": None}

    scales, offsets, units = _order_axes_by_name(names, scales, offsets, units)

    axes = _build_axes_dictionaries(shape, names, scales, offsets, units)

    return axes


def _is_streak_hamamatsu(op) -> bool:
    """Determines whether a .tiff page is likely to be a hamamatsu
    streak file based on the original op content.
    """
    is_hamatif = True

    # Check that the original op has an "Artist" field with "Copyright Hamamatsu"
    if 'Artist' not in op:
        is_hamatif = False
        return is_hamatif
    else:
        artist = op['Artist']
        if not artist.startswith("Copyright Hamamatsu"):
            is_hamatif = False
            return is_hamatif

    # Check that the original op has a "Software" corresponding to "HPD-TA"
    if 'Software' not in op:
        is_hamatif = False
        return is_hamatif
    else:
        software = op['Software']
        if not software.startswith('HPD-TA'):
            is_hamatif = False

    return is_hamatif


def _get_hamamatsu_streak_description(tiff, op):
    """Extract a dictionary recursively from the ImageDescription
    Metadata field in a Hamamatsu Streak .tiff file"""

    desc = op['ImageDescription']
    dict_meta = {}
    reader = csv.reader(desc.splitlines(), delimiter=',', quotechar='"')
    for row in reader:
        key = row[0].strip(" []")
        key_dict = {}
        for element in row[1:]:
            spl = element.split('=')
            if len(spl) == 2:
                key_dict[spl[0]] = spl[1].strip('"')
        dict_meta[key] = key_dict

    # Scaling entry
    scaling = dict_meta['Scaling']

    # Address in file where the X axis is saved
    x_scale_address = int(re.findall(r'\d+', scaling['ScalingXScalingFile'])[0])
    xlen = op['ImageWidth']

    # If focus mode is used there is no Y axis
    if scaling['ScalingYScalingFile'].startswith('Focus mode'):
        y_scale_address = None
    else:
        y_scale_address = int(re.findall(r'\d+', scaling['ScalingYScalingFile'])[0])
    ylen = op['ImageLength']

    # Accessing the file as a binary
    fh = tiff.filehandle
    # Reading the x axis
    fh.seek(x_scale_address, 0)
    xax = np.fromfile(fh, dtype='f', count=xlen)
    if y_scale_address is None:
        yax = np.arange(ylen)
    else:
        fh.seek(y_scale_address, 0)
        yax = np.fromfile(fh, dtype='f', count=ylen)

    dict_meta['Scaling']['ScalingXaxis'] = xax
    dict_meta['Scaling']['ScalingYaxis'] = yax

    return dict_meta


def _axes_hamamatsu_streak(tiff, op, shape, names, **kwds):
    _logger.debug("Reading Hamamatsu Streak Map tif metadata")

    if 'hamamatsu_streak_axis_type' in kwds:
        hamamatsu_streak_axis_type = kwds['hamamatsu_streak_axis_type']
    else:
        hamamatsu_streak_axis_type = 'uniform'
        warnings.warn(f"{tiff} contain a non linear axis. By default, "
                      f"a linearized version is initialised, which can "
                      f"induce errors. Use the `hamamatsu_streak_axis_type` keyword to load "
                      f"either a parabolic functional axis using `hamamatsu_streak_axis_type='functional'`, "
                      f"a data axis using `hamamatsu_streak_axis_type='data'`, or use `hamamatsu_streak_axis_type='uniform'`to "
                      f"linearize the axis and make this warning disappear", UserWarning)

    if hamamatsu_streak_axis_type not in ['functional', 'data', 'uniform']:
        hamamatsu_streak_axis_type = 'uniform'
        warnings.warn("The `hamamatsu_streak_axis_type`  argument only admits "
                         "the values `'data'`, `'functional'` and `'uniform'`", UserWarning)

    # Parsing the Metadata
    desc = _get_hamamatsu_streak_description(tiff, op)
    #Getting the raw axes
    xax = desc['Scaling']['ScalingXaxis']
    yax = desc['Scaling']['ScalingYaxis']

    #Axes are initialised as a list of empty dictionaries
    axes = [{}]*len(names)

    #The width axis is always linear
    [xsc, xof] = np.polyfit(np.arange(len(xax)), xax, 1)

    i = names.index('width')
    axes[i] = {'size': shape[i],
               'name': 'width',
               'units': desc['Scaling']['ScalingXUnit'],
               'scale': xsc,
               'offset': xof}

    #The height axis is changing
    i = names.index('height')
    axes[i] = {'name': 'height',
               'units': desc['Scaling']['ScalingYUnit']}
    if hamamatsu_streak_axis_type == 'uniform':
        #Uniform axis initialisation
        [ysc, yof] = np.polyfit(np.arange(len(yax)), yax, 1)
        axes[i].update({'scale': ysc,
                        'offset': yof,
                        'size': shape[i],
                        })
    elif hamamatsu_streak_axis_type == 'data':
        #Data axis initialisation
        axes[i].update({'axis': yax})
    elif hamamatsu_streak_axis_type == 'functional':
        #Functional axis initialisation
        xaxis = {'scale': 1, 'offset': 0, 'size': len(yax)}
        poly = np.polyfit(np.arange(len(yax)), yax, 3)
        axes[i].update({'size': len(yax), 'x': xaxis,
                   'expression': "a*x**3+b*x**2+c*x+d",
                   'a': poly[0], 'b': poly[1], 'c': poly[2], 'd': poly[3]})

    return axes


def _is_imagej(tiff) -> bool:
    return 'imagej' in tiff.flags


def _add_axes_imagej(tiff, op, scales, offsets, units ):
    imagej_metadata = tiff.imagej_metadata
    if 'ImageJ' in imagej_metadata:
        _logger.debug("Reading ImageJ tif metadata")
        # ImageJ write the unit in the image description
        if 'unit' in imagej_metadata:
            if imagej_metadata['unit'] == 'micron':
                units.update({'x': 'µm', 'y': 'µm'})
            scales['x'], scales['y'] = _get_scales_from_x_y_resolution(op)
        if 'spacing' in imagej_metadata:
            scales['z'] = imagej_metadata['spacing']
    return scales, offsets, units


def _is_digital_micrograph(op) -> bool:
    # for files containing DM metadata
    tags = ['65003', '65004', '65005', '65009', '65010', '65011',
            '65006', '65007', '65008', '65022', '65024', '65025']
    search_result = [tag in op for tag in tags]
    return any(search_result)


def _intensity_axis_digital_micrograph(op, intensity_axis = {}):
    if '65022' in op:
        intensity_axis['units'] = op['65022']  # intensity units
    if '65024' in op:
        intensity_axis['offset'] = op['65024']  # intensity offset
    if '65025' in op:
        intensity_axis['scale'] = op['65025']  # intensity scale
    return intensity_axis


def _add_axes_digital_micrograph(op, scales, offsets, units):
    if '65003' in op:
        _logger.debug("Reading Gatan DigitalMicrograph tif metadata")
        units['y'] = op['65003']  # x units
    if '65004' in op:
        units['x'] = op['65004']  # y units
    if '65005' in op:
        units['z'] = op['65005']  # z units
    if '65009' in op:
        scales['y'] = op['65009']  # x scales
    if '65010' in op:
        scales['x'] = op['65010']  # y scales
    if '65011' in op:
        scales['z'] = op['65011']  # z scales
    if '65006' in op:
        offsets['y'] = op['65006']  # x offset
    if '65007' in op:
        offsets['x'] = op['65007']  # y offset
    if '65008' in op:
        offsets['z'] = op['65008']  # z offset

    return scales, offsets, units


def _parse_scale_unit(tiff, page, op, shape, force_read_resolution, names, **kwds):
    # Force reading always has priority
    if _is_force_readable(op, force_read_resolution):
        axes = _axes_force_read(op, shape, names)
        return axes
    # Other axes readers can change position if you need to do it
    elif _is_fei(tiff):
        axes = _axes_fei(tiff, op, shape, names)
        return axes
    elif _is_zeiss(tiff):
        axes = _axes_zeiss(tiff, op, shape, names)
        return axes
    elif _is_tvips(tiff):
        axes = _axes_tvips(tiff, op, shape, names)
        return axes
    elif _is_olympus_sis(page):
        axes = _axes_olympus_sis(page, tiff, op, shape, names)
        return axes
    elif _is_jeol_sightx(op):
        axes = _axes_jeol_sightx(tiff, op, shape, names)
        return axes
    elif _is_streak_hamamatsu(op):
        axes = _axes_hamamatsu_streak(tiff, op, shape, names, **kwds)
        return axes
    # Axes are otherwise set to defaults
    else:
        scales, offsets, units = _axes_defaults()
        # Axes descriptors can be additionally parsed from digital micrograph or imagej-style files
        if _is_digital_micrograph(op):
            scales, offsets, units = _add_axes_digital_micrograph(op, scales, offsets, units)
        if _is_imagej(tiff):
            scales, offsets, units = _add_axes_imagej(tiff, op, scales, offsets, units)

        scales, offsets, units = _order_axes_by_name(names, scales, offsets, units)

        axes = _build_axes_dictionaries(shape, names, scales, offsets, units)

        return axes


def _get_scales_from_x_y_resolution(op, factor=1.0):
    scales = (op["YResolution"][1] / op["YResolution"][0] * factor,
              op["XResolution"][1] / op["XResolution"][0] * factor)
    return scales


def _get_tags_dict(signal, extratags=[], factor=int(1E8)):
    """
    Get the tags to export the scale and the unit to be used in Digital
    Micrograph and ImageJ.
    """
    axes = signal['axes']
    nav_dim = len([ax for ax in axes if ax['navigate']])
    scales, units, offsets = _get_scale_unit(axes, encoding=None)
    _logger.debug("{0}".format(units))
    tags_dict = _get_imagej_kwargs(scales, units, nav_dim, factor=factor)
    scales, units, offsets = _get_scale_unit(axes, encoding='latin-1')

    tags_dict["extratags"].extend(
        _get_dm_kwargs_extratag(
            signal,
            scales,
            units,
            offsets,
            nav_dim))
    tags_dict["extratags"].extend(extratags)
    return tags_dict


def _get_imagej_kwargs(scales, units, nav_dim, factor=int(1E8)):
    resolution = ((factor, int(scales[-1] * factor)),
                  (factor, int(scales[-2] * factor)))
    if nav_dim == 1:  # For stacks
        spacing = f'{scales[0]}'
    else:
        spacing = None
    description_string = _imagej_description(unit=units[1], spacing=spacing)
    _logger.debug("Description tag: {description_string}")
    extratag = [(270, 's', 1, description_string, False)]
    return {"resolution": resolution, "extratags": extratag}


def _get_dm_kwargs_extratag(signal, scales, units, offsets, nav_dim):
    extratags = [(65003, 's', 3, units[-1], False),  # x unit
                 (65004, 's', 3, units[-2], False),  # y unit
                 (65006, 'd', 1, offsets[-1], False),  # x origin
                 (65007, 'd', 1, offsets[-2], False),  # y origin
                 (65009, 'd', 1, float(scales[-1]), False),  # x scale
                 (65010, 'd', 1, float(scales[-2]), False)]  # y scale
    #                 (65012, 's', 3, units[-1], False),  # x unit full name
    #                 (65013, 's', 3, units[-2], False)]  # y unit full name
    #                 (65015, 'i', 1, 1, False), # don't know
    #                 (65016, 'i', 1, 1, False), # don't know
    #                 (65026, 'i', 1, 1, False)] # don't know
    md = DTBox(signal["metadata"], box_dots=True)
    if 'Signal.quantity' in md:
        intensity_units = md['Signal'].get('quantity', "")
        extratags.extend([(65022, 's', 3, intensity_units, False),
                          (65023, 's', 3, intensity_units, False)])
    dic = md.get('Signal.Noise_properties.Variance_linear_model', None)
    if dic:
        try:
            intensity_offset = dic.gain_offset
            intensity_scale = dic.gain_factor
        except BaseException:
            _logger.info("The scale or the offset of the 'intensity axes'"
                         "couldn't be retrieved, please report the bug.")
            intensity_offset = 0.0
            intensity_scale = 1.0
        extratags.extend([(65024, 'd', 1, intensity_offset, False),
                          (65025, 'd', 1, intensity_scale, False)])
    if nav_dim > 0:
        extratags.extend([(65005, 's', 3, units[0], False),  # z unit
                          (65008, 'd', 1, offsets[0], False),  # z origin
                          (65011, 'd', 1, float(scales[0]), False),  # z scale
                          # (65014, 's', 3, units[0], False), # z unit full name
                          (65017, 'i', 1, 1, False)])
    return extratags


def _get_scale_unit(axes, encoding=None):
    """
    Return a list of scales and units, the length of the list is equal to
    the signal dimension.

    Parameters
    ----------
    axes : list
        List of dictionary of axes

    Returns
    -------
    scales, units, offsets : list
        List of scales, units and offsets
    """
    scales = [ax['scale'] for ax in axes]
    units = [ax['units'] for ax in axes]
    offsets = [ax['offset'] for ax in axes]
    for i, unit in enumerate(units):
        if unit == None:
            units[i] = ''
        if encoding is not None:
            units[i] = units[i].encode(encoding)
    return scales, units, offsets


def _imagej_description(version='1.11a', **kwargs):
    """ Return a string that will be used by ImageJ to read the unit when
        appropriate arguments are provided """
    result = ['ImageJ=%s' % version]

    append = []
    if kwargs['spacing'] is None:
        kwargs.pop('spacing')
    for key, value in list(kwargs.items()):
        if value == 'µm':
            value = 'micron'
        if value == 'Å':
            value = 'angstrom'
        append.append(f'{key.lower()}={value}')

    return '\n'.join(result + append + [''])


def _parse_beam_current_FEI(value):
    try:
        return float(value) * 1e9
    except ValueError:
        return None


def _parse_beam_energy_FEI(value):
    try:
        return float(value) * 1e-3
    except ValueError:
        return None


def _parse_working_distance_FEI(value):
    try:
        return float(value) * 1e3
    except ValueError:
        return None


def _parse_tuple_Zeiss(tup):
    value = tup[1]
    try:
        return float(value)
    except ValueError:
        return value


def _parse_tuple_Zeiss_with_units(tup, to_units=None):
    (value, parse_units) = tup[1:]
    if to_units is not None:
        v = value * _UREG(parse_units)
        value = float("%.6e" % v.to(to_units).magnitude)
    return value


def _parse_tvips_time(value):
    # assuming this is the time in second
    return str(timedelta(seconds=int(value)))


def _parse_tvips_date(value):
    # get a number, such as 132122901, no idea, what it is... this is not
    # an excel serial, nor an unix time...
    return None


def _parse_string(value):
    if value == '':
        return None
    return value


mapping_fei = {
    'fei_metadata.Beam.HV':
        ("Acquisition_instrument.SEM.beam_energy", _parse_beam_energy_FEI),
    'fei_metadata.Stage.StageX':
        ("Acquisition_instrument.SEM.Stage.x", None),
    'fei_metadata.Stage.StageY':
        ("Acquisition_instrument.SEM.Stage.y", None),
    'fei_metadata.Stage.StageZ':
        ("Acquisition_instrument.SEM.Stage.z", None),
    'fei_metadata.Stage.StageR':
        ("Acquisition_instrument.SEM.Stage.rotation", None),
    'fei_metadata.Stage.StageT':
        ("Acquisition_instrument.SEM.Stage.tilt", None),
    'fei_metadata.Stage.WorkingDistance':
        ("Acquisition_instrument.SEM.working_distance", _parse_working_distance_FEI),
    'fei_metadata.Scan.Dwelltime':
        ("Acquisition_instrument.SEM.dwell_time", None),
    'fei_metadata.EBeam.BeamCurrent':
        ("Acquisition_instrument.SEM.beam_current", _parse_beam_current_FEI),
    'fei_metadata.System.SystemType':
        ("Acquisition_instrument.SEM.microscope", None),
    'fei_metadata.User.Date':
        ("General.date", lambda x: parser.parse(x).date().isoformat()),
    'fei_metadata.User.Time':
        ("General.time", lambda x: parser.parse(x).time().isoformat()),
    'fei_metadata.User.User':
        ("General.authors", None)
}


def get_jeol_sightx_mapping(op):
    mapping = {
        'ImageDescription.ElectronGun.AccelerationVoltage':
            ("Acquisition_instrument.TEM.beam_energy", lambda x: float(x) * 0.001),  # keV
        'ImageDescription.ElectronGun.BeamCurrent':
            ("Acquisition_instrument.TEM.beam_current", lambda x: float(x) * 0.001),  # nA
        'ImageDescription.Instruments':
            ("Acquisition_instrument.TEM.microscope", None),

        # Gonio Stage
        # depends on sample holder
        #    ("Acquisition_instrument.TEM.Stage.rotation", None),  #deg
        'ImageDescription.GonioStage.StagePosition.TX':
            ("Acquisition_instrument.TEM.Stage.tilt_alpha", None),  # deg
        'ImageDescription.GonioStage.StagePosition.TY':
            ("Acquisition_instrument.TEM.Stage.tilt_beta", None),  # deg
        # ToDo: MX(Motor)+PX(Piezo), MY+PY should be used
        #    'ImageDescription.GonioStage.StagePosition.MX':
        #    ("Acquisition_instrument.TEM.Stage.x", lambda x: float(x)*1E-6), # mm
        #    'ImageDescription.GonioStage.StagePosition.MY':
        #    ("Acquisition_instrument.TEM.Stage.y", lambda x: float(x)*1E-6), # mm
        'ImageDescription.GonioStage.MZ':
            ("Acquisition_instrument.TEM.Stage.z", lambda x: float(x) * 1E-6),  # mm

        #    ("General.notes", None),
        #    ("General.title", None),
        'ImageDescription.Eos.EosMode':
            ("Acquisition_instrument.TEM.acquisition_mode",
             lambda x: "STEM" if x == "eosASID" else "TEM"),

        "ImageDescription.ImageFormingSystem.SelectorValue": None,
    }
    if op["ImageDescription"]["ImageFormingSystem"]["ModeString"] == "DIFF":
        mapping["ImageDescription.ImageFormingSystem.SelectorValue"] = (
            "Acquisition_instrument.TEM.camera_length", None)
    else:  # Mag Mode
        mapping['ImageDescription.ImageFormingSystem.SelectorValue'] = (
            "Acquisition_instrument.TEM.magnification", None)
    return mapping


mapping_cz_sem = {
    'CZ_SEM.ap_actualkv':
        ("Acquisition_instrument.SEM.beam_energy", _parse_tuple_Zeiss),
    'CZ_SEM.ap_mag':
        ("Acquisition_instrument.SEM.magnification", _parse_tuple_Zeiss),
    'CZ_SEM.ap_stage_at_x':
        ("Acquisition_instrument.SEM.Stage.x",
         lambda tup: _parse_tuple_Zeiss_with_units(tup, to_units='mm')),
    'CZ_SEM.ap_stage_at_y':
        ("Acquisition_instrument.SEM.Stage.y",
         lambda tup: _parse_tuple_Zeiss_with_units(tup, to_units='mm')),
    'CZ_SEM.ap_stage_at_z':
        ("Acquisition_instrument.SEM.Stage.z",
         lambda tup: _parse_tuple_Zeiss_with_units(tup, to_units='mm')),
    'CZ_SEM.ap_stage_at_r':
        ("Acquisition_instrument.SEM.Stage.rotation", _parse_tuple_Zeiss),
    'CZ_SEM.ap_stage_at_t':
        ("Acquisition_instrument.SEM.Stage.tilt", _parse_tuple_Zeiss),
    'CZ_SEM.ap_wd':
        ("Acquisition_instrument.SEM.working_distance",
         lambda tup: _parse_tuple_Zeiss_with_units(tup, to_units='mm')),
    'CZ_SEM.dp_dwell_time':
        ("Acquisition_instrument.SEM.dwell_time",
         lambda tup: _parse_tuple_Zeiss_with_units(tup, to_units='s')),
    'CZ_SEM.ap_iprobe':
        ("Acquisition_instrument.SEM.beam_current",
         lambda tup: _parse_tuple_Zeiss_with_units(tup, to_units='nA')),
    'CZ_SEM.dp_detector_type':
        ("Acquisition_instrument.SEM.Detector.detector_type",
         lambda tup: _parse_tuple_Zeiss(tup)),
    'CZ_SEM.sv_serial_number':
        ("Acquisition_instrument.SEM.microscope", _parse_tuple_Zeiss),
    'CZ_SEM.ap_date':
        ("General.date", lambda tup: parser.parse(tup[1]).date().isoformat()),
    'CZ_SEM.ap_time':
        ("General.time", lambda tup: parser.parse(tup[1]).time().isoformat()),
    'CZ_SEM.sv_user_name':
        ("General.authors", _parse_tuple_Zeiss),
}


def get_tvips_mapping(mapped_magnification):
    mapping_tvips = {
        'TVIPS.TemMagnification':
            ("Acquisition_instrument.TEM.%s" % mapped_magnification, None),
        'TVIPS.CameraType':
            ("Acquisition_instrument.TEM.Detector.Camera.name", None),
        'TVIPS.ExposureTime':
            ("Acquisition_instrument.TEM.Detector.Camera.exposure",
             lambda x: float(x) * 1e-3),
        'TVIPS.TemHighTension':
            ("Acquisition_instrument.TEM.beam_energy", lambda x: float(x) * 1e-3),
        'TVIPS.Comment':
            ("General.notes", _parse_string),
        'TVIPS.Date':
            ("General.date", _parse_tvips_date),
        'TVIPS.Time':
            ("General.time", _parse_tvips_time),
        'TVIPS.TemStagePosition':
            ("Acquisition_instrument.TEM.Stage", lambda stage: {
                'x': stage[0] * 1E3,
                'y': stage[1] * 1E3,
                'z': stage[2] * 1E3,
                'tilt_alpha': stage[3],
                'tilt_beta': stage[4]
            }
             )
    }
    return mapping_tvips


mapping_olympus_sis = {
    'Olympus_SIS_metadata.magnification':
        ("Acquisition_instrument.TEM.magnification", None),
    'Olympus_SIS_metadata.cameraname':
        ("Acquisition_instrument.TEM.Detector.Camera.name", None),
}


def get_metadata_mapping(tiff_page, op):
    if tiff_page.is_fei:
        return mapping_fei

    elif tiff_page.is_sem:
        return mapping_cz_sem

    elif tiff_page.is_tvips:
        try:
            if op['TVIPS']['TemMode'] == 3:
                mapped_magnification = 'camera_length'
            else:
                mapped_magnification = 'magnification'
        except KeyError:
            mapped_magnification = 'magnification'
        return get_tvips_mapping(mapped_magnification)
    elif tiff_page.is_sis:
        return mapping_olympus_sis
    elif op.get('Make', None) == "JEOL Ltd.":
        return get_jeol_sightx_mapping(op)
    else:
        return {}<|MERGE_RESOLUTION|>--- conflicted
+++ resolved
@@ -27,12 +27,7 @@
 
 import numpy as np
 from tifffile import imwrite, TiffFile, TIFF
-<<<<<<< HEAD
 from tifffile import __version__ as tiffversion
-import traits.api as t
-=======
-import tifffile
->>>>>>> 20899e62
 
 from rsciio.utils.tools import DTBox, _UREG
 from rsciio.utils.date_time_tools import get_date_time_from_metadata
